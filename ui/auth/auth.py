--- conflicted
+++ resolved
@@ -1526,30 +1526,6 @@
             </div>
         """, unsafe_allow_html=True)
 
-<<<<<<< HEAD
-        # Tombol Login Google via Popup (dalam form agar UI rapi)
-        google_popup_url = get_google_authorization_url(popup=True)
-        _popup_html_in_form = """
-            <div style='width:100%'>
-                <button id=\"google-login-popup\" type=\"button\" style=\"width:100%;border:none;border-radius:20px;height:44px;font-weight:700;background:#0d6efd;color:white;cursor:pointer\">Lanjutkan dengan Google</button>
-            </div>
-            <script>
-                (function(){
-                    var btn = document.getElementById('google-login-popup');
-                    if (btn && !btn.__bound) {
-                        btn.__bound = true;
-                        btn.addEventListener('click', function(){
-                            var w = 520, h = 600;
-                            var y = window.top.outerHeight / 2 + window.top.screenY - ( h / 2);
-                            var x = window.top.outerWidth / 2 + window.top.screenX - ( w / 2);
-                            window.open('__OAUTH_URL__', 'oauth_popup', 'popup=yes,toolbar=no,location=no,status=no,menubar=no,scrollbars=yes,resizable=yes,width='+w+',height='+h+',top='+y+',left='+x);
-                        });
-                    }
-                })();
-            </script>
-        """.replace("__OAUTH_URL__", google_popup_url)
-        components.html(_popup_html_in_form, height=60)
-=======
         # Tombol login Google
         google_login_clicked = st.form_submit_button(
             "Lanjutkan dengan Google", 
@@ -1557,7 +1533,6 @@
             type="primary",
             disabled=not app_ready
         )
->>>>>>> a32a5967
 
         # Placeholder untuk pesan feedback dan progress di bawah tombol Google
         # Gunakan single placeholder dengan containers untuk konsistensi layout
@@ -1568,12 +1543,30 @@
             progress_container = st.empty()
             message_container = st.empty()
 
-<<<<<<< HEAD
-    # Pasang listener postMessage di halaman utama (sekali)
-    render_oauth_popup_listener()
-
-=======
->>>>>>> a32a5967
+    # Tombol Login Google via Popup (di luar form)
+    render_oauth_popup_listener()  # pasang listener postMessage sekali
+    google_popup_url = get_google_authorization_url(popup=True)
+    _popup_html = """
+        <div style='width:100%'>
+            <button id="google-login-popup" style="width:100%;border:none;border-radius:20px;height:44px;font-weight:700;background:#0d6efd;color:white;cursor:pointer">Lanjutkan dengan Google</button>
+        </div>
+        <script>
+            (function(){
+                var btn = document.getElementById('google-login-popup');
+                if (btn && !btn.__bound) {
+                    btn.__bound = true;
+                    btn.addEventListener('click', function(){
+                        var w = 520, h = 600;
+                        var y = window.top.outerHeight / 2 + window.top.screenY - ( h / 2);
+                        var x = window.top.outerWidth / 2 + window.top.screenX - ( w / 2);
+                        window.open('__OAUTH_URL__', 'oauth_popup', 'popup=yes,toolbar=no,location=no,status=no,menubar=no,scrollbars=yes,resizable=yes,width='+w+',height='+h+',top='+y+',left='+x);
+                    });
+                }
+            })();
+        </script>
+    """.replace("__OAUTH_URL__", google_popup_url)
+    components.html(_popup_html, height=60)
+
 
     # Tampilkan pesan error Google OAuth jika ada - menggunakan feedback placeholder
     if st.session_state.get('google_auth_error', False):
